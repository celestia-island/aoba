mod e2e;
mod help;
mod list_ports;
mod list_ports_json;
mod list_ports_status;
mod modbus_cli;
mod modbus_e2e;
mod port_occupation;
mod utils;

use anyhow::Result;
#[cfg(not(windows))]
use std::process::Command;

use clap::Parser;

// use config_mode::test_config_mode;
use e2e::{
    basic::{
        test_basic_master_slave_communication, test_http_data_source,
        test_http_data_source_persist, test_ipc_pipe_data_source, test_manual_data_source,
<<<<<<< HEAD
        test_python_data_source_dynamic, test_python_data_source_external,
        test_python_data_source_external_persist,
=======
        test_mqtt_data_source, test_mqtt_data_source_persist,
>>>>>>> 86546907
    },
    multi_masters::{test_multi_masters, test_multi_masters_same_station},
    multi_slaves::{
        test_multi_slaves, test_multi_slaves_adjacent_registers, test_multi_slaves_same_station,
    },
};
use help::test_cli_help;
use list_ports::test_cli_list_ports;
use list_ports_json::test_cli_list_ports_json;
use list_ports_status::test_cli_list_ports_json_with_status;
use modbus_cli::{
    test_master_provide_persist, test_master_provide_temp, test_slave_listen_persist,
    test_slave_listen_temp,
};
use modbus_e2e::{
    test_master_provide_with_vcom, test_master_slave_communication, test_slave_listen_with_vcom,
};
#[cfg(not(windows))]
use port_occupation::test_port_occupation_detection_linux;
#[cfg(windows)]
use port_occupation::test_port_occupation_detection_windows;

/// CLI E2E test suite with module-based test execution
#[derive(Parser, Debug)]
#[command(name = "cli_e2e")]
#[command(about = "CLI E2E test suite", long_about = None)]
struct Args {
    /// Test module to run
    #[arg(long)]
    module: Option<String>,

    /// Virtual serial port 1 path
    #[arg(long, default_value = "/tmp/vcom1")]
    port1: String,

    /// Virtual serial port 2 path
    #[arg(long, default_value = "/tmp/vcom2")]
    port2: String,

    /// Enable debug mode (show debug breakpoints and additional logging)
    #[arg(long)]
    debug: bool,

    /// Number of test loop iterations
    #[arg(long, default_value = "1")]
    loop_count: usize,
}

/// Setup virtual serial ports by running socat_init script without requiring sudo
/// This function can be called before each test to reset ports
pub fn setup_virtual_serial_ports() -> Result<bool> {
    #[cfg(windows)]
    {
        log::info!("🧪 Windows platform: skipping virtual serial port setup (socat not available)");
        Ok(false)
    }

    #[cfg(not(windows))]
    {
        log::info!("🧪 Setting up virtual serial ports...");

        // Find the socat_init.sh script (centralized at repo root)
        let script_path = std::path::Path::new("scripts/socat_init.sh");

        if !script_path.exists() {
            log::warn!(
                "⚠️ socat_init.sh script not found at {}",
                script_path.display()
            );
            return Ok(false);
        }

        // Run the script (no sudo required) to reset/reinitialize virtual serial ports
        let output = Command::new("bash")
            .arg(script_path)
            .arg("--mode")
            .arg("cli")
            .output()?;

        if output.status.success() {
            // Don't use environment variables anymore, just log the ports being used
            log::info!("✅ Virtual serial ports reset successfully");
            Ok(true)
        } else {
            log::warn!("⚠️ Failed to setup virtual serial ports:");
            log::warn!(
                "stdout: {stdout}",
                stdout = String::from_utf8_lossy(&output.stdout)
            );
            log::warn!("stderr: {}", String::from_utf8_lossy(&output.stderr));
            Ok(false)
        }
    }
}

#[tokio::main]
async fn main() -> Result<()> {
    let args = Args::parse();

    env_logger::builder()
        .filter_level(log::LevelFilter::Info)
        .init();

    // Share the requested port configuration with downstream tests
    std::env::set_var("CLI_E2E_PORT1", &args.port1);
    std::env::set_var("CLI_E2E_PORT2", &args.port2);

    // Set debug mode if requested
    if args.debug {
        std::env::set_var("DEBUG_MODE", "1");
        log::info!("🐛 Debug mode enabled");
    }

    log::info!(
        "📍 Port configuration: port1={}, port2={}",
        args.port1,
        args.port2
    );

    // If no module specified, show available modules and exit
    let module = match &args.module {
        Some(m) => m.as_str(),
        None => {
            log::info!("📋 Available modules:");
            log::info!("  Basic CLI:");
            log::info!("    - help");
            log::info!("    - list_ports");
            log::info!("    - list_ports_json");
            log::info!("    - list_ports_status");
            log::info!("  Modbus CLI:");
            log::info!("    - modbus_slave_listen_temp");
            log::info!("    - modbus_slave_listen_persist");
            log::info!("    - modbus_master_provide_temp");
            log::info!("    - modbus_master_provide_persist");
            log::info!("  Modbus E2E (requires vcom ports):");
            log::info!("    - modbus_slave_listen_vcom");
            log::info!("    - modbus_master_provide_vcom");
            log::info!("    - modbus_master_slave_communication");
            log::info!("    - modbus_basic_master_slave");
            log::info!("    - modbus_multi_masters");
            log::info!("    - modbus_multi_masters_same_station");
            log::info!("    - modbus_multi_slaves");
            log::info!("    - modbus_multi_slaves_same_station");
            log::info!("    - modbus_multi_slaves_adjacent_registers");
            log::info!("  Data Source Tests:");
            log::info!("    - data_source_manual");
            log::info!("    - data_source_ipc_pipe");
            log::info!("    - data_source_http");
            log::info!("    - data_source_http_persist");
<<<<<<< HEAD
            log::info!("    - data_source_python_external");
            log::info!("    - data_source_python_external_persist");
            log::info!("    - data_source_python_dynamic");
=======
            log::info!("    - data_source_mqtt");
            log::info!("    - data_source_mqtt_persist");
>>>>>>> 86546907
            log::info!("  Port Occupation Detection:");
            log::info!("    - port_occupation_detection");
            log::info!("");
            log::info!("Usage: cargo run --package cli_e2e -- --module <module_name>");
            return Ok(());
        }
    };

    log::info!("🧪 Running module: {module}");

    // Run the selected module
    match module {
        // Basic CLI tests
        "help" => test_cli_help().await?,
        "list_ports" => test_cli_list_ports().await?,
        "list_ports_json" => test_cli_list_ports_json().await?,
        "list_ports_status" => test_cli_list_ports_json_with_status().await?,

        // Modbus CLI tests (no vcom needed)
        "modbus_slave_listen_temp" => test_slave_listen_temp().await?,
        "modbus_slave_listen_persist" => test_slave_listen_persist().await?,
        "modbus_master_provide_temp" => test_master_provide_temp().await?,
        "modbus_master_provide_persist" => test_master_provide_persist().await?,

        // Modbus E2E tests (require vcom ports)
        "modbus_slave_listen_vcom" => test_slave_listen_with_vcom().await?,
        "modbus_master_provide_vcom" => test_master_provide_with_vcom().await?,
        "modbus_master_slave_communication" => test_master_slave_communication().await?,
        "modbus_basic_master_slave" => test_basic_master_slave_communication().await?,
        "modbus_multi_masters" => test_multi_masters().await?,
        "modbus_multi_masters_same_station" => test_multi_masters_same_station().await?,
        "modbus_multi_slaves" => test_multi_slaves().await?,
        "modbus_multi_slaves_same_station" => test_multi_slaves_same_station().await?,
        "modbus_multi_slaves_adjacent_registers" => test_multi_slaves_adjacent_registers().await?,

        // Data source tests
        "data_source_manual" => test_manual_data_source().await?,
        "data_source_ipc_pipe" => test_ipc_pipe_data_source().await?,
        "data_source_http" => test_http_data_source().await?,
        "data_source_http_persist" => test_http_data_source_persist().await?,
<<<<<<< HEAD
        "data_source_python_external" => test_python_data_source_external().await?,
        "data_source_python_external_persist" => test_python_data_source_external_persist().await?,
        "data_source_python_dynamic" => test_python_data_source_dynamic().await?,
=======
        "data_source_mqtt" => test_mqtt_data_source().await?,
        "data_source_mqtt_persist" => test_mqtt_data_source_persist().await?,
>>>>>>> 86546907

        // Port occupation detection tests
        #[cfg(windows)]
        "port_occupation_detection" => test_port_occupation_detection_windows()?,
        #[cfg(not(windows))]
        "port_occupation_detection" => {
            test_port_occupation_detection_linux(&args.port1, &args.port2)?
        }

        _ => {
            log::error!("❌ Unknown module: {module}");
            log::error!("Run without --module to see available modules");
            return Err(anyhow::anyhow!("Unknown module: {module}"));
        }
    }

    log::info!("✅ Module '{module}' completed successfully!");

    Ok(())
}<|MERGE_RESOLUTION|>--- conflicted
+++ resolved
@@ -19,12 +19,8 @@
     basic::{
         test_basic_master_slave_communication, test_http_data_source,
         test_http_data_source_persist, test_ipc_pipe_data_source, test_manual_data_source,
-<<<<<<< HEAD
-        test_python_data_source_dynamic, test_python_data_source_external,
-        test_python_data_source_external_persist,
-=======
-        test_mqtt_data_source, test_mqtt_data_source_persist,
->>>>>>> 86546907
+        test_mqtt_data_source, test_mqtt_data_source_persist, test_python_data_source_dynamic,
+        test_python_data_source_external, test_python_data_source_external_persist,
     },
     multi_masters::{test_multi_masters, test_multi_masters_same_station},
     multi_slaves::{
@@ -174,14 +170,11 @@
             log::info!("    - data_source_ipc_pipe");
             log::info!("    - data_source_http");
             log::info!("    - data_source_http_persist");
-<<<<<<< HEAD
             log::info!("    - data_source_python_external");
             log::info!("    - data_source_python_external_persist");
             log::info!("    - data_source_python_dynamic");
-=======
             log::info!("    - data_source_mqtt");
             log::info!("    - data_source_mqtt_persist");
->>>>>>> 86546907
             log::info!("  Port Occupation Detection:");
             log::info!("    - port_occupation_detection");
             log::info!("");
@@ -222,14 +215,11 @@
         "data_source_ipc_pipe" => test_ipc_pipe_data_source().await?,
         "data_source_http" => test_http_data_source().await?,
         "data_source_http_persist" => test_http_data_source_persist().await?,
-<<<<<<< HEAD
         "data_source_python_external" => test_python_data_source_external().await?,
         "data_source_python_external_persist" => test_python_data_source_external_persist().await?,
         "data_source_python_dynamic" => test_python_data_source_dynamic().await?,
-=======
         "data_source_mqtt" => test_mqtt_data_source().await?,
         "data_source_mqtt_persist" => test_mqtt_data_source_persist().await?,
->>>>>>> 86546907
 
         // Port occupation detection tests
         #[cfg(windows)]
